--- conflicted
+++ resolved
@@ -65,46 +65,6 @@
     
     visible_logs = log_list[-available_log_lines:] if len(log_list) > available_log_lines else log_list
     
-<<<<<<< HEAD
-    # Get API keys from environment variables
-    api_key = None
-    if provider.lower() == 'openai':
-        api_key = os.environ.get('OPENAI_API_KEY')
-        if not api_key:
-            console.print("[bold red]Error:[/] OPENAI_API_KEY environment variable not set")
-            return
-        if not model:
-            model = "gpt-4o-mini"
-    elif provider.lower() == 'anthropic':
-        api_key = os.environ.get('ANTHROPIC_API_KEY')
-        if not api_key:
-            console.print("[bold red]Error:[/] ANTHROPIC_API_KEY environment variable not set")
-            return
-        if not model:
-            model = "claude-3-sonnet-20240229"
-    elif provider.lower() == 'gemini':
-        api_key = os.environ.get('GEMINI_API_KEY')
-        if not api_key:
-            console.print("[bold red]Error:[/] GEMINI_API_KEY environment variable not set")
-            return
-        if not model:
-            model = "gemini-2.0-flash"
-
-    elif provider.lower() == 'deepseek':
-        api_key = os.environ.get('DeepSeek_API_KEY')
-        if not api_key:
-            console.print("[bold red]Error:[/] DeepSeek_API_KEY environment variable not set")
-            return
-        if not model:
-            model = "deepseek-chat"
-
-    elif provider.lower() == 'ollama':
-        api_key = "ollama"
-        if not base_url:
-            base_url = "http://localhost:11434/v1"
-        if not model:
-            model = "llama3.1:8b"
-=======
     log_content = "\n".join(visible_logs)
     
     layout["logs"].update(Panel(
@@ -136,7 +96,6 @@
             step_display.append("✗  ", style="bold red")
             panel_title = "Failed"
             panel_style = "red"
->>>>>>> d6b9d7fa
     else:
         step_display.append(spinner.render(current_time))
         step_display.append(" ")
@@ -493,14 +452,9 @@
 @cli.command()
 @click.argument('command', type=str)
 @click.option('--device', '-d', help='Device serial number or IP address', default=None)
-<<<<<<< HEAD
-@click.option('--provider', '-p', help='LLM provider (openai, ollama, anthropic, gemini,deepseek)', default='openai')
-@click.option('--model', '-m', help='LLM model name', default=None)
-=======
 @click.option('--provider', '-p', help='LLM provider (openai, ollama, anthropic, gemini, deepseek)', default='Gemini')
 @click.option('--model', '-m', help='LLM model name', default="models/gemini-2.5-pro-preview-05-06")
 @click.option('--temperature', type=float, help='Temperature for LLM', default=0.2)
->>>>>>> d6b9d7fa
 @click.option('--steps', type=int, help='Maximum number of steps', default=15)
 @click.option('--vision', is_flag=True, help='Enable vision capabilities', default=True)
 @click.option('--base_url', '-u', help='Base URL for API (e.g., OpenRouter or Ollama)', default=None)
