--- conflicted
+++ resolved
@@ -474,11 +474,7 @@
 
             console.print(f"[bold blue]Step 1/2: Installing APK:[/] {apk_path}")
             try:
-<<<<<<< HEAD
                 device_obj.install(apk_path, uninstall=True, flags=["-g"], silent=not debug)
-=======
-                device_obj.install(apk_path, uninstall=True, flags=["-g"], silent=True)
->>>>>>> 8d8d5c58
             except Exception as e:
                 console.print(f"[bold red]Installation failed:[/] {e}")
                 return
