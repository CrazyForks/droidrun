--- conflicted
+++ resolved
@@ -127,13 +127,7 @@
             content=PromptTemplate(DEFAULT_NO_THOUGHTS_PROMPT).format(goal=goal),
         )
 
-<<<<<<< HEAD
-        if ev.reflection:
-            reflection_message = await chat_utils.get_reflection_block([ev.reflection])
-            self.user_message.content += reflection_message.content
-
-=======
->>>>>>> e7557c79
+
         await self.chat_memory.aput(self.user_message)
 
         await ctx.set("chat_memory", self.chat_memory)
@@ -170,33 +164,19 @@
             if context == "screenshot" and model != "DeepSeek":
                 screenshot = (await self.tools.take_screenshot())[1]
                 ctx.write_event_to_stream(ScreenshotEvent(screenshot=screenshot))
-<<<<<<< HEAD
-                chat_history = await chat_utils.add_screenshot_image_block(
-                    screenshot, chat_history
-                )
-
-=======
+
                 await ctx.set("screenshot", screenshot)
                 chat_history = await chat_utils.add_screenshot_image_block(screenshot, chat_history)
 
             if context == "phone_state":
                 chat_history = await chat_utils.add_phone_state_block(await self.tools.get_phone_state(), chat_history)
                 
->>>>>>> e7557c79
             if context == "ui_state":
                 ui_state = await self.tools.get_clickables()
                 await ctx.set("ui_state", ui_state)
                 chat_history = await chat_utils.add_ui_text_block(
                     ui_state, chat_history
                 )
-
-<<<<<<< HEAD
-            if context == "phone_state":
-                chat_history = await chat_utils.add_phone_state_block(
-                    await self.tools.get_phone_state(), chat_history
-                )
-=======
->>>>>>> e7557c79
 
             if context == "packages":
                 chat_history = await chat_utils.add_packages_block(
@@ -267,15 +247,9 @@
                 )
                 ctx.write_event_to_stream(event)
                 return event
-<<<<<<< HEAD
-
-            # self.episodic_memory = self.tools.memory
-
-=======
             
             self.remembered_info = self.tools.memory
             
->>>>>>> e7557c79
             event = TaskExecutionResultEvent(output=str(result))
             ctx.write_event_to_stream(event)
             return event
@@ -320,14 +294,10 @@
         """Finalize the workflow."""
         self.tools.finished = False
         await ctx.set("chat_memory", self.chat_memory)
-<<<<<<< HEAD
-
-=======
         
         # Add final state observation to episodic memory
         await self._add_final_state_observation(ctx)
         
->>>>>>> e7557c79
         result = {}
         result.update(
             {
@@ -380,10 +350,7 @@
                 chat_history=chat_history_str,
                 response=response_str,
                 timestamp=time.time(),
-<<<<<<< HEAD
-=======
                 screenshot=(await ctx.get("screenshot", None))
->>>>>>> e7557c79
             )
 
             self.episodic_memory.steps.append(step)
@@ -411,9 +378,6 @@
                 logger.error(f"Could not get an answer from LLM: {repr(e)}")
                 raise e
         logger.debug("  - Received response from LLM.")
-<<<<<<< HEAD
-        return response
-=======
         return response
 
     async def _add_final_state_observation(self, ctx: Context) -> None:
@@ -453,6 +417,4 @@
             logger.info("Added final state observation to episodic memory")
             
         except Exception as e:
-            logger.error(f"Failed to add final state observation: {e}")
-    
->>>>>>> e7557c79
+            logger.error(f"Failed to add final state observation: {e}")