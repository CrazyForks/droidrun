import io
import contextlib
import ast
import traceback
import logging
from typing import Any, Dict
from droidrun.agent.utils.async_utils import async_to_sync
from llama_index.core.workflow import Context
import asyncio
from asyncio import AbstractEventLoop
import threading

logger = logging.getLogger("droidrun")


class SimpleCodeExecutor:
    """
    A simple code executor that runs Python code with state persistence.

    This executor maintains a global and local state between executions,
    allowing for variables to persist across multiple code runs.

    NOTE: not safe for production use! Use with caution.
    """

    def __init__(
        self,
        loop: AbstractEventLoop,
        locals: Dict[str, Any] = {},
        globals: Dict[str, Any] = {},
        tools={},
        use_same_scope: bool = True,
    ):
        """
        Initialize the code executor.

        Args:
            locals: Local variables to use in the execution context
            globals: Global variables to use in the execution context
            tools: List of tools available for execution
        """

        # loop throught tools and add them to globals, but before that check if tool value is async, if so convert it to sync. tools is a dictionary of tool name: function
        # e.g. tools = {'tool_name': tool_function}

        # check if tools is a dictionary
        if isinstance(tools, dict):
<<<<<<< HEAD
            #logger.info(f"🔧 Initializing SimpleCodeExecutor with tools: {tools.items()}")
=======
            logger.info(
                f"🔧 Initializing SimpleCodeExecutor with tools: {tools.items()}"
            )
>>>>>>> 87d1b34d
            for tool_name, tool_function in tools.items():
                if asyncio.iscoroutinefunction(tool_function):
                    # If the function is async, convert it to sync
                    tool_function = async_to_sync(tool_function)
                # Add the tool to globals
                globals[tool_name] = tool_function
        elif isinstance(tools, list):
            #logger.info(f"🔧 Initializing SimpleCodeExecutor with tools: {tools}")
            # If tools is a list, convert it to a dictionary with tool name as key and function as value
            for tool in tools:
                if asyncio.iscoroutinefunction(tool):
                    # If the function is async, convert it to sync
                    tool = async_to_sync(tool)
                # Add the tool to globals
                globals[tool.__name__] = tool
        else:
            raise ValueError("Tools must be a dictionary or a list of functions.")

        import time

        globals["time"] = time

        self.globals = globals
        self.locals = locals
        self.loop = loop
        self.use_same_scope = use_same_scope
        if self.use_same_scope:
            # If using the same scope, set the globals and locals to the same dictionary
            self.globals = self.locals = {
                **self.locals,
                **{k: v for k, v in self.globals.items() if k not in self.locals},
            }

    async def execute(self, ctx: Context, code: str) -> str:
        """
        Execute Python code and capture output and return values.

        Args:
            code: Python code to execute

        Returns:
            str: Output from the execution, including print statements.
        """
        # Update UI elements before execution
<<<<<<< HEAD
        self.globals['ui_state'] = await ctx.get("ui_state", None)
        
=======
        self.globals["ui_elements"] = await ctx.get("ui_state", None)

>>>>>>> 87d1b34d
        # Capture stdout and stderr
        stdout = io.StringIO()
        stderr = io.StringIO()

        output = ""
        try:
            # Execute with captured output
            thread_exception = []
            with contextlib.redirect_stdout(stdout), contextlib.redirect_stderr(stderr):

                def execute_code():
                    try:
                        exec(code, self.globals, self.locals)
                    except Exception as e:
                        import traceback

                        thread_exception.append((e, traceback.format_exc()))

                t = threading.Thread(target=execute_code)
                t.start()
                t.join()

            # Get output
            output = stdout.getvalue()
            if stderr.getvalue():
                output += "\n" + stderr.getvalue()
            if thread_exception:
                e, tb = thread_exception[0]
                output += f"\nError: {type(e).__name__}: {str(e)}\n{tb}"

        except Exception as e:
            # Capture exception information
            output = f"Error: {type(e).__name__}: {str(e)}\n"
            output += traceback.format_exc()

        return output<|MERGE_RESOLUTION|>--- conflicted
+++ resolved
@@ -45,13 +45,7 @@
 
         # check if tools is a dictionary
         if isinstance(tools, dict):
-<<<<<<< HEAD
             #logger.info(f"🔧 Initializing SimpleCodeExecutor with tools: {tools.items()}")
-=======
-            logger.info(
-                f"🔧 Initializing SimpleCodeExecutor with tools: {tools.items()}"
-            )
->>>>>>> 87d1b34d
             for tool_name, tool_function in tools.items():
                 if asyncio.iscoroutinefunction(tool_function):
                     # If the function is async, convert it to sync
@@ -96,13 +90,8 @@
             str: Output from the execution, including print statements.
         """
         # Update UI elements before execution
-<<<<<<< HEAD
         self.globals['ui_state'] = await ctx.get("ui_state", None)
         
-=======
-        self.globals["ui_elements"] = await ctx.get("ui_state", None)
-
->>>>>>> 87d1b34d
         # Capture stdout and stderr
         stdout = io.StringIO()
         stderr = io.StringIO()
